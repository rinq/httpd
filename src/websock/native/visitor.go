package native

import (
	"context"
	"fmt"
	"sync"

	"github.com/rinq/httpd/src/websock/native/message"
	"github.com/rinq/rinq-go/src/rinq"
	"github.com/rinq/rinq-go/src/rinq/ident"
)

type visitor struct {
	context context.Context
	peer    rinq.Peer
	attrs   []rinq.Attr
	send    func(message.Outgoing)

	mutex   sync.RWMutex
	forward map[message.SessionIndex]rinq.Session
	reverse map[ident.SessionID]message.SessionIndex
}

func newVisitor(
	context context.Context,
	peer rinq.Peer,
	attrs []rinq.Attr,
	send func(message.Outgoing),
) *visitor {
	return &visitor{
		context: context,
		peer:    peer,
		attrs:   attrs,
		send:    send,
	}
}

func (v *visitor) VisitSessionCreate(m *message.SessionCreate) error {
	v.mutex.Lock()
	defer v.mutex.Unlock()

	if _, ok := v.forward[m.Session]; ok {
		return fmt.Errorf("session %d already exists", m.Session)
	}

	sess, err := v.newSession()
	if err != nil {
		return err
	}

	if v.forward == nil {
		v.forward = map[message.SessionIndex]rinq.Session{}
		v.reverse = map[ident.SessionID]message.SessionIndex{}
	}

	v.forward[m.Session] = sess
	v.reverse[sess.ID()] = m.Session

	go v.monitor(sess)

	return nil
}

func (v *visitor) VisitSessionDestroy(m *message.SessionDestroy) error {
	v.mutex.Lock()
	defer v.mutex.Unlock()

	sess, ok := v.forward[m.Session]
	if !ok {
		return fmt.Errorf("session %d does not exist", m.Session)
	}

	delete(v.forward, m.Session)
	delete(v.reverse, sess.ID())
	go sess.Destroy()

	return nil
}

func (v *visitor) VisitListen(m *message.Listen) error {
	sess, ok := v.find(m.Session)
	if !ok {
		return fmt.Errorf("session %d does not exist", m.Session)
	}

	for _, ns := range m.Namespaces {
		if err := sess.Listen(ns, v.notify); err != nil {
			return err
		}
	}

	return nil

}

func (v *visitor) VisitUnlisten(m *message.Unlisten) error {
	sess, ok := v.find(m.Session)
	if !ok {
		return fmt.Errorf("session %d does not exist", m.Session)
	}

	for _, ns := range m.Namespaces {
		if err := sess.Unlisten(ns); err != nil {
			return err
		}
	}

	return nil
}

func (v *visitor) VisitSyncCall(m *message.SyncCall) error {
	if sess, ok := v.find(m.Session); ok {
		go v.call(sess, m)
		return nil
	}

	return fmt.Errorf("session %d does not exist", m.Session)
}

func (v *visitor) VisitAsyncCall(m *message.AsyncCall) error {
	sess, ok := v.find(m.Session)
	if !ok {
		return fmt.Errorf("session %d does not exist", m.Session)
	}

	ctx, cancel := context.WithTimeout(v.context, m.Timeout)
	defer cancel()

	_, err := sess.CallAsync(ctx, m.Namespace, m.Command, m.Payload)
	return err
}

func (v *visitor) VisitExecute(m *message.Execute) error {
	if sess, ok := v.find(m.Session); ok {
		return sess.Execute(v.context, m.Namespace, m.Command, m.Payload)
	}

	return fmt.Errorf("session %d does not exist", m.Session)
}

func (v *visitor) newSession() (sess rinq.Session, err error) {
	sess = v.peer.Session()

	defer func() {
		if err != nil {
			sess.Destroy()
		}
	}()

	if err = sess.SetAsyncHandler(v.respond); err != nil {
		return
	}

<<<<<<< HEAD
	rev, err := sess.CurrentRevision()
	if err == nil {
		_, err = rev.Update(v.context, HttpdAttrNamespace, v.attrs...)
	}
=======
	_, err = sess.CurrentRevision().Update(v.context, attrNamespace, v.attrs...)
>>>>>>> f9d501ee

	return
}

func (v *visitor) find(i message.SessionIndex) (rinq.Session, bool) {
	v.mutex.RLock()
	defer v.mutex.RUnlock()

	sess, ok := v.forward[i]
	return sess, ok
}

func (v *visitor) indexOf(sess rinq.Session) (message.SessionIndex, bool) {
	v.mutex.RLock()
	defer v.mutex.RUnlock()

	i, ok := v.reverse[sess.ID()]
	return i, ok
}

func (v *visitor) call(sess rinq.Session, m *message.SyncCall) {
	ctx, cancel := context.WithTimeout(v.context, m.Timeout)
	defer cancel()

	p, err := sess.Call(ctx, m.Namespace, m.Command, m.Payload)

	if m, ok := message.NewSyncResponse(m.Session, m.Seq, p, err); ok {
		v.send(m)
	}
}

func (v *visitor) notify(
	_ context.Context,
	sess rinq.Session,
	n rinq.Notification,
) {
	if i, ok := v.indexOf(sess); ok {
		m := message.NewNotification(i, n)
		v.send(m)
	}
}

func (v *visitor) respond(
	_ context.Context,
	sess rinq.Session,
	_ ident.MessageID,
	ns string,
	cmd string,
	p *rinq.Payload,
	err error,
) {
	if i, ok := v.indexOf(sess); ok {
		if m, ok := message.NewAsyncResponse(i, ns, cmd, p, err); ok {
			v.send(m)
		}
	}
}

// monitor waits for a session to be destroyed, then enqueues its removal from
// the session map.
func (v *visitor) monitor(sess rinq.Session) {
	select {
	case <-sess.Done():
	case <-v.context.Done():
		return
	}

	v.mutex.Lock()
	defer v.mutex.Unlock()

	if i, ok := v.reverse[sess.ID()]; ok {
		delete(v.forward, i)
		delete(v.reverse, sess.ID())
		v.send(message.NewSessionDestroy(i))
	}
}<|MERGE_RESOLUTION|>--- conflicted
+++ resolved
@@ -150,15 +150,8 @@
 	if err = sess.SetAsyncHandler(v.respond); err != nil {
 		return
 	}
-
-<<<<<<< HEAD
-	rev, err := sess.CurrentRevision()
-	if err == nil {
-		_, err = rev.Update(v.context, HttpdAttrNamespace, v.attrs...)
-	}
-=======
-	_, err = sess.CurrentRevision().Update(v.context, attrNamespace, v.attrs...)
->>>>>>> f9d501ee
+  
+	_, err = sess.CurrentRevision().Update(v.context, HttpdAttrNamespace, v.attrs...)
 
 	return
 }
